--- conflicted
+++ resolved
@@ -16,114 +16,6 @@
 
     scene: AssetBaseCfg = LIGHTWHEEL_TOYROOM_CFG.replace(prim_path="{ENV_REGEX_NS}/Scene")
 
-<<<<<<< HEAD
-    left_arm: ArticulationCfg = SO101_FOLLOWER_CFG.replace(prim_path="{ENV_REGEX_NS}/Left_Robot")
-
-    right_arm: ArticulationCfg = SO101_FOLLOWER_CFG.replace(prim_path="{ENV_REGEX_NS}/Right_Robot")
-
-    left_wrist: TiledCameraCfg = TiledCameraCfg(
-        prim_path="{ENV_REGEX_NS}/Left_Robot/gripper/left_wrist_camera",
-        offset=TiledCameraCfg.OffsetCfg(pos=(-0.001, 0.1, -0.04), rot=(-0.404379, -0.912179, -0.0451242, 0.0486914), convention="ros"),  # wxyz
-        data_types=["rgb"],
-        spawn=sim_utils.PinholeCameraCfg(
-            focal_length=36.5,
-            focus_distance=400.0,
-            horizontal_aperture=36.83,  # For a 75° FOV (assuming square image)
-            clipping_range=(0.01, 50.0),
-            lock_camera=False
-        ),
-        width=640,
-        height=480,
-        update_period=1 / 30.0,  # 30FPS
-    )
-
-    right_wrist: TiledCameraCfg = TiledCameraCfg(
-        prim_path="{ENV_REGEX_NS}/Right_Robot/gripper/right_wrist_camera",
-        offset=TiledCameraCfg.OffsetCfg(pos=(-0.001, 0.1, -0.04), rot=(-0.404379, -0.912179, -0.0451242, 0.0486914), convention="ros"),  # wxyz
-        data_types=["rgb"],
-        spawn=sim_utils.PinholeCameraCfg(
-            focal_length=36.5,
-            focus_distance=400.0,
-            horizontal_aperture=36.83,  # For a 75° FOV (assuming square image)
-            clipping_range=(0.01, 50.0),
-            lock_camera=False
-        ),
-        width=640,
-        height=480,
-        update_period=1 / 30.0,  # 30FPS
-    )
-
-    top: TiledCameraCfg = TiledCameraCfg(
-        prim_path="{ENV_REGEX_NS}/Right_Robot/base/top_camera",
-        offset=TiledCameraCfg.OffsetCfg(pos=(0.225, -0.5, 0.6), rot=(0.1650476, -0.9862856, 0.0, 0.0), convention="ros"),  # wxyz
-        data_types=["rgb"],
-        spawn=sim_utils.PinholeCameraCfg(
-            focal_length=28.7,
-            focus_distance=400.0,
-            horizontal_aperture=38.11,  # For a 78° FOV (assuming square image)
-            clipping_range=(0.01, 50.0),
-            lock_camera=True
-        ),
-        width=640,
-        height=480,
-        update_period=1 / 30.0,  # 30FPS
-    )
-
-    light = AssetBaseCfg(
-        prim_path="{ENV_REGEX_NS}/Light",
-        spawn=sim_utils.DomeLightCfg(color=(0.75, 0.75, 0.75), intensity=3000.0),
-    )
-
-
-@configclass
-class ActionsCfg:
-    """Configuration for the actions."""
-    left_arm_action: mdp.ActionTermCfg = MISSING
-    left_gripper_action: mdp.ActionTermCfg = MISSING
-    right_arm_action: mdp.ActionTermCfg = MISSING
-    right_gripper_action: mdp.ActionTermCfg = MISSING
-
-
-@configclass
-class EventCfg:
-    """Configuration for the events."""
-
-    # reset to default scene
-    reset_all = EventTerm(func=mdp.reset_scene_to_default, mode="reset")
-
-
-@configclass
-class ObservationsCfg:
-    """Observation specifications for the MDP."""
-
-    @configclass
-    class PolicyCfg(ObsGroup):
-        """Observations for policy group."""
-
-        left_joint_pos = ObsTerm(func=mdp.joint_pos, params={"asset_cfg": SceneEntityCfg("left_arm")})
-        left_joint_vel = ObsTerm(func=mdp.joint_vel, params={"asset_cfg": SceneEntityCfg("left_arm")})
-        left_joint_pos_rel = ObsTerm(func=mdp.joint_pos_rel, params={"asset_cfg": SceneEntityCfg("left_arm")})
-        left_joint_vel_rel = ObsTerm(func=mdp.joint_vel_rel, params={"asset_cfg": SceneEntityCfg("left_arm")})
-
-        right_joint_pos = ObsTerm(func=mdp.joint_pos, params={"asset_cfg": SceneEntityCfg("right_arm")})
-        right_joint_vel = ObsTerm(func=mdp.joint_vel, params={"asset_cfg": SceneEntityCfg("right_arm")})
-        right_joint_pos_rel = ObsTerm(func=mdp.joint_pos_rel, params={"asset_cfg": SceneEntityCfg("right_arm")})
-        right_joint_vel_rel = ObsTerm(func=mdp.joint_vel_rel, params={"asset_cfg": SceneEntityCfg("right_arm")})
-
-        actions = ObsTerm(func=mdp.last_action)
-        left = ObsTerm(func=mdp.image, params={"sensor_cfg": SceneEntityCfg("left_wrist"), "data_type": "rgb", "normalize": False})
-        right = ObsTerm(func=mdp.image, params={"sensor_cfg": SceneEntityCfg("right_wrist"), "data_type": "rgb", "normalize": False})
-        top = ObsTerm(func=mdp.image, params={"sensor_cfg": SceneEntityCfg("top"), "data_type": "rgb", "normalize": False})
-
-        def __post_init__(self):
-            self.enable_corruption = True
-            self.concatenate_terms = False
-
-    # observation groups
-    policy: PolicyCfg = PolicyCfg()
-
-=======
->>>>>>> e8c585ca
 
 @configclass
 class TerminationsCfg(BiArmTerminationsCfg):
@@ -150,16 +42,7 @@
         self.viewer.eye = (-1.5, -2.0, 1.5)
         self.viewer.lookat = (-0.2, -0.3, 0.5)
 
-<<<<<<< HEAD
-        self.sim.physx.bounce_threshold_velocity = 0.01
-        self.sim.physx.friction_correlation_distance = 0.00625
-        self.sim.render.enable_translucency = True
-
-        self.scene.left_arm.init_state.pos = (0.22,-0.7, 0.01)
-        self.scene.right_arm.init_state.pos = (0.55, -0.7, 0.01)
-=======
         self.scene.left_arm.init_state.pos = (-0.6, -0.2, 0.43)
         self.scene.right_arm.init_state.pos = (-0.15, -0.2, 0.43)
->>>>>>> e8c585ca
 
         parse_usd_and_create_subassets(LIGHTWHEEL_TOYROOM_USD_PATH, self)