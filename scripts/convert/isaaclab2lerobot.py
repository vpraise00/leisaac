import os
import h5py
import numpy as np

from tqdm import tqdm

from lerobot.datasets.lerobot_dataset import LeRobotDataset
"""
NOTE: Please use the environment of lerobot.

Because lerobot is rapidly developing, we don't guarantee the compatibility for the latest version of lerobot.
Currently, the commit we used is https://github.com/huggingface/lerobot/tree/v0.3.3
"""

# Feature definition for single-arm so101_follower
SINGLE_ARM_FEATURES = {
    "action": {
        "dtype": "float32",
        "shape": (6,),
        "names": [
            "shoulder_pan.pos",
            "shoulder_lift.pos",
            "elbow_flex.pos",
            "wrist_flex.pos",
            "wrist_roll.pos",
            "gripper.pos",
        ]
    },
    "observation.state": {
        "dtype": "float32",
        "shape": (6,),
        "names": [
            "shoulder_pan.pos",
            "shoulder_lift.pos",
            "elbow_flex.pos",
            "wrist_flex.pos",
            "wrist_roll.pos",
            "gripper.pos",
        ]

    },
    "observation.images.front": {
        "dtype": "video",
        "shape": [480, 640, 3],
        "names": ["height", "width", "channels"],
        "video_info": {
            "video.height": 480,
            "video.width": 640,
            "video.codec": "av1",
            "video.pix_fmt": "yuv420p",
            "video.is_depth_map": False,
            "video.fps": 30.0,
            "video.channels": 3,
            "has_audio": False,
        },
    },
    "observation.images.wrist": {
        "dtype": "video",
        "shape": [480, 640, 3],
        "names": ["height", "width", "channels"],
        "video_info": {
            "video.height": 480,
            "video.width": 640,
            "video.codec": "av1",
            "video.pix_fmt": "yuv420p",
            "video.is_depth_map": False,
            "video.fps": 30.0,
            "video.channels": 3,
            "has_audio": False,
        },
    }
}

# Feature definition for bi-arm so101_follower
BI_ARM_FEATURES = {
    "action": {
        "dtype": "float32",
        "shape": (12,),
        "names": [
            "left_shoulder_pan.pos",
            "left_shoulder_lift.pos",
            "left_elbow_flex.pos",
            "left_wrist_flex.pos",
            "left_wrist_roll.pos",
            "left_gripper.pos",
            "right_shoulder_pan.pos",
            "right_shoulder_lift.pos",
            "right_elbow_flex.pos",
            "right_wrist_flex.pos",
            "right_wrist_roll.pos",
            "right_gripper.pos",
        ]
    },
    "observation.state": {
        "dtype": "float32",
        "shape": (12,),
        "names": [
            "left_shoulder_pan.pos",
            "left_shoulder_lift.pos",
            "left_elbow_flex.pos",
            "left_wrist_flex.pos",
            "left_wrist_roll.pos",
            "left_gripper.pos",
            "right_shoulder_pan.pos",
            "right_shoulder_lift.pos",
            "right_elbow_flex.pos",
            "right_wrist_flex.pos",
            "right_wrist_roll.pos",
            "right_gripper.pos",
        ]

    },
    "observation.images.left_wrist": {
        "dtype": "video",
        "shape": [480, 640, 3],
        "names": ["height", "width", "channels"],
        "video_info": {
            "video.height": 480,
            "video.width": 640,
            "video.codec": "av1",
            "video.pix_fmt": "yuv420p",
            "video.is_depth_map": False,
            "video.fps": 30.0,
            "video.channels": 3,
            "has_audio": False,
        },
    },
    "observation.images.top": {
        "dtype": "video",
        "shape": [480, 640, 3],
        "names": ["height", "width", "channels"],
        "video_info": {
            "video.height": 480,
            "video.width": 640,
            "video.codec": "av1",
            "video.pix_fmt": "yuv420p",
            "video.is_depth_map": False,
            "video.fps": 30.0,
            "video.channels": 3,
            "has_audio": False,
        },
    },
    "observation.images.right_wrist": {
        "dtype": "video",
        "shape": [480, 640, 3],
        "names": ["height", "width", "channels"],
        "video_info": {
            "video.height": 480,
            "video.width": 640,
            "video.codec": "av1",
            "video.pix_fmt": "yuv420p",
            "video.is_depth_map": False,
            "video.fps": 30.0,
            "video.channels": 3,
            "has_audio": False,
        },
    }
}

# preprocess actions and joint pos
ISAACLAB_JOINT_POS_LIMIT_RANGE = [
    (-110.0, 110.0),
    (-100.0, 100.0),
    (-100.0, 90.0),
    (-95.0, 95.0),
    (-160.0, 160.0),
    (-10, 100.0),
]
LEROBOT_JOINT_POS_LIMIT_RANGE = [
    (-100, 100),
    (-100, 100),
    (-100, 100),
    (-100, 100),
    (-100, 100),
    (0, 100),
]

SINGLE_ARM_FEATURES_NO_IMAGES = {
    "action": SINGLE_ARM_FEATURES["action"],
    "observation.state": SINGLE_ARM_FEATURES["observation.state"],
}


def preprocess_joint_pos(joint_pos: np.ndarray) -> np.ndarray:
    joint_pos = joint_pos / np.pi * 180
    for i in range(6):
        isaaclab_min, isaaclab_max = ISAACLAB_JOINT_POS_LIMIT_RANGE[i]
        lerobot_min, lerobot_max = LEROBOT_JOINT_POS_LIMIT_RANGE[i]
        joint_pos[:, i] = (joint_pos[:, i] - isaaclab_min) / (isaaclab_max - isaaclab_min) * (lerobot_max - lerobot_min) + lerobot_min
    return joint_pos


def process_single_arm_data(dataset: LeRobotDataset, task: str, demo_group: h5py.Group, demo_name: str) -> bool:
    try:
        actions = np.array(demo_group['actions'])
        joint_pos = np.array(demo_group['obs/joint_pos'])
        front_images = np.array(demo_group['obs/front'])
        wrist_images = np.array(demo_group['obs/wrist'])
    except KeyError:
        print(f'Demo {demo_name} is not valid, skip it')
        return False

    if actions.shape[0] < 10:
        print(f'Demo {demo_name} has less than 10 frames, skip it')
        return False

    # preprocess actions and joint pos
    actions = preprocess_joint_pos(actions)
    joint_pos = preprocess_joint_pos(joint_pos)

    assert actions.shape[0] == joint_pos.shape[0] == front_images.shape[0] == wrist_images.shape[0]
    total_state_frames = actions.shape[0]
    # skip the first 5 frames
    for frame_index in tqdm(range(5, total_state_frames), desc='Processing each frame'):
        frame = {
            "observation.images.front": front_images[frame_index],
            "observation.images.wrist": wrist_images[frame_index],
            "observation.state": joint_pos[frame_index],
            "action": actions[frame_index],
            "task": task,
        }
        dataset.add_frame(frame)

    return True


def process_bi_arm_data(dataset: LeRobotDataset, task: str, demo_group: h5py.Group, demo_name: str) -> bool:
    try:
        actions = np.array(demo_group['actions'])
        left_joint_pos = np.array(demo_group['obs/left_joint_pos'])
        right_joint_pos = np.array(demo_group['obs/right_joint_pos'])
        left_images = np.array(demo_group['obs/left_wrist'])
        right_images = np.array(demo_group['obs/right_wrist'])
        top_images = np.array(demo_group['obs/top'])
    except KeyError:
        print(f'Demo {demo_name} is not valid, skip it')
        return False

    if actions.shape[0] < 10:
        print(f'Demo {demo_name} has less than 10 frames, skip it')
        return False

    # preprocess actions and joint pos
    actions = preprocess_joint_pos(actions)
    left_joint_pos = preprocess_joint_pos(left_joint_pos)
    right_joint_pos = preprocess_joint_pos(right_joint_pos)

    assert actions.shape[0] == left_joint_pos.shape[0] == right_joint_pos.shape[0] == left_images.shape[0] == right_images.shape[0] == top_images.shape[0]
    total_state_frames = actions.shape[0]
    # skip the first 5 frames
    for frame_index in tqdm(range(5, total_state_frames), desc='Processing each frame'):
        frame = {
<<<<<<< HEAD
            "observation.images.left": left_images[frame_index],
            "observation.images.right": right_images[frame_index],
            "observation.images.top": top_images[frame_index],
            "observation.state": np.concatenate([left_joint_pos[frame_index], right_joint_pos[frame_index]]),
            "action": actions[frame_index],
            "task": task,
=======
            "action": actions[frame_index],
            "observation.state": np.concatenate([left_joint_pos[frame_index], right_joint_pos[frame_index]]),
            "observation.images.left_wrist": left_images[frame_index],
            "observation.images.top": top_images[frame_index],
            "observation.images.right_wrist": right_images[frame_index],
>>>>>>> e8c585ca
        }
        dataset.add_frame(frame)

    return True


def convert_isaaclab_to_lerobot(
    repo_id: str,
    robot_type: str,
    fps: int,
    hdf5_files: list,
    task: str,
    push_to_hub: bool = False,
    allow_missing_images: bool = False,    
) -> None:
    
    """
    NOTE: Modify the following parameters to fit your own dataset
    """
    # repo_id = 'EverNorif/so101_test_orange_pick'
    # robot_type = 'so101_follower'  # so101_follower, bi_so101_follower
    # fps = 30
    # hdf5_root = './datasets'
    # hdf5_files = [os.path.join(hdf5_root, 'dataset.hdf5')]
    # task = 'Grab orange and place into plate'
    # push_to_hub = False

    """parameters check"""
    assert robot_type in ['so101_follower', 'bi_so101_follower'], 'robot_type must be so101_follower or bi_so101_follower'
    if not hdf5_files:
        print('[ERROR] No hdf5 files provided.')
        return

    print(f'[INFO] repo_id={repo_id} robot_type={robot_type} fps={fps} task="{task}"')
    print(f'[INFO] Files: {len(hdf5_files)} => {hdf5_files}')

    """convert to LeRobotDataset"""
    # now_episode_index = 0
    features = SINGLE_ARM_FEATURES if robot_type == 'so101_follower' else BI_ARM_FEATURES
    dataset = LeRobotDataset.create(
        repo_id=repo_id,
        fps=fps,
        robot_type=robot_type,
        features=features,
    )

    saved_episodes = 0
    for hdf5_id, hdf5_file in enumerate(hdf5_files):
        if not os.path.isfile(hdf5_file):
            print(f'[WARNING] hdf5 file not found: {hdf5_file}, skip it')
            continue
        print(f'[{hdf5_id+1}/{len(hdf5_files)}] Processing hdf5 file: {hdf5_file}')
        with h5py.File(hdf5_file, 'r') as f:
            if 'data' not in f:
                print(f'[WARNING] No data group found in {hdf5_file}, skip it')
                continue
            demo_names = list(f['data'].keys())
            print(f'Found {len(demo_names)} demos: {demo_names}')

            for demo_name in tqdm(demo_names, desc='Processing each demo'):
                demo_group = f['data'][demo_name]
                if "success" in demo_group.attrs and not demo_group.attrs["success"]:
                    print(f'Demo {demo_name} is not successful, skip it')
                    continue

                if robot_type == 'so101_follower':
                    valid = process_single_arm_data(dataset, task, demo_group, demo_name)
                elif robot_type == 'bi_so101_follower':
                    valid = process_bi_arm_data(dataset, task, demo_group, demo_name)
                else:
                    raise ValueError(f'Unknown robot_type: {robot_type}')
                if valid:
                    saved_episodes += 1
                    dataset.save_episode()
                    print(f'Saving episode {saved_episodes} successfully')

    if push_to_hub:
        dataset.push_to_hub()


if __name__ == '__main__':
    import argparse

    parser = argparse.ArgumentParser(
        description='Convert IsaacLab HDF5 dataset to LeRobotDataset and optionally push to the hub'
        )
    parser.add_argument(
        '--dataset_path_or_repo', 
        type=str, 
        required=True, 
        help='Path to save the dataset or the repo id to push to the hub'
        )
    parser.add_argument(
        '--robot_type', 
        type=str, 
        default='so101_follower', 
        choices=['so101_follower', 'bi_so101_follower'], 
        help='Robot type: so101_follower or bi_so101_follower'
    )
    parser.add_argument(
        '--fps', 
        type=int, 
        default=30, 
        help='Frames per second'
    )
    parser.add_argument(
        '--hdf5_files', 
        type=str, 
        nargs='+', 
        required=True, 
        help='List of hdf5 files to convert'
    )
    parser.add_argument(
        '--task', 
        type=str, 
        required=True, 
        help='Task description'
    )
    parser.add_argument(
        '--push_to_hub', 
        action='store_true', 
        help='Whether to push the dataset to the hub'
    )
    args = parser.parse_args()

    # Simple args print
    print('[ARGS]')
    print(f'  repo_id={args.dataset_path_or_repo}')
    print(f'  robot_type={args.robot_type}')
    print(f'  fps={args.fps}')
    print(f'  task="{args.task}"')
    print(f'  files({len(args.hdf5_files)}): {args.hdf5_files}')
    print(f'  push_to_hub={args.push_to_hub}')

    # Check files exist
    missing = [f for f in args.hdf5_files if not os.path.isfile(f)]
    if missing:
        print(f'[ERROR] Missing files: {missing}')
        exit(1)

    convert_isaaclab_to_lerobot(
        repo_id=args.dataset_path_or_repo,
        robot_type=args.robot_type,
        fps=args.fps,
        hdf5_files=args.hdf5_files,
        task=args.task,
        push_to_hub=args.push_to_hub,
    )<|MERGE_RESOLUTION|>--- conflicted
+++ resolved
@@ -250,20 +250,11 @@
     # skip the first 5 frames
     for frame_index in tqdm(range(5, total_state_frames), desc='Processing each frame'):
         frame = {
-<<<<<<< HEAD
-            "observation.images.left": left_images[frame_index],
-            "observation.images.right": right_images[frame_index],
-            "observation.images.top": top_images[frame_index],
-            "observation.state": np.concatenate([left_joint_pos[frame_index], right_joint_pos[frame_index]]),
-            "action": actions[frame_index],
-            "task": task,
-=======
             "action": actions[frame_index],
             "observation.state": np.concatenate([left_joint_pos[frame_index], right_joint_pos[frame_index]]),
             "observation.images.left_wrist": left_images[frame_index],
             "observation.images.top": top_images[frame_index],
             "observation.images.right_wrist": right_images[frame_index],
->>>>>>> e8c585ca
         }
         dataset.add_frame(frame)
 
